--- conflicted
+++ resolved
@@ -1,8 +1,4 @@
-<<<<<<< HEAD
-_Works with **Swift 1.2** (Xcode 6.3). Here's the [Swift 2.0](https://github.com/kareman/SwiftShell/tree/Swift2.0) version._
-=======
 _This is the **Swift 2.0** (Xcode 7) branch. Use [master](https://github.com/kareman/SwiftShell/tree/master) for Swift 1.2._
->>>>>>> 1c2f8e4e
 
 # SwiftShell
 
